--- conflicted
+++ resolved
@@ -3,11 +3,8 @@
 import { GrvtExchangeAdapter, type GrvtCredentials } from "./grvt/adapter";
 import { LighterExchangeAdapter, type LighterCredentials } from "./lighter/adapter";
 import { BackpackExchangeAdapter, type BackpackCredentials } from "./backpack/adapter";
-<<<<<<< HEAD
 import { EdgeXExchangeAdapter, type EdgeXCredentials } from "./edgex/adapter";
-=======
 import { ParadexExchangeAdapter, type ParadexCredentials } from "./paradex/adapter";
->>>>>>> d829e451
 
 export interface ExchangeFactoryOptions {
   symbol: string;
@@ -16,17 +13,11 @@
   grvt?: GrvtCredentials;
   lighter?: LighterCredentials;
   backpack?: BackpackCredentials;
-<<<<<<< HEAD
   edgex?: EdgeXCredentials;
-}
-
-export type SupportedExchangeId = "aster" | "grvt" | "lighter" | "backpack" | "edgex";
-=======
   paradex?: ParadexCredentials;
 }
 
-export type SupportedExchangeId = "aster" | "grvt" | "lighter" | "backpack" | "paradex";
->>>>>>> d829e451
+export type SupportedExchangeId = "aster" | "grvt" | "lighter" | "backpack" | "edgex" | "paradex";
 
 export function resolveExchangeId(value?: string | null): SupportedExchangeId {
   const fallback = (value ?? process.env.EXCHANGE ?? process.env.TRADE_EXCHANGE ?? "aster")
@@ -36,11 +27,8 @@
   if (fallback === "grvt") return "grvt";
   if (fallback === "lighter") return "lighter";
   if (fallback === "backpack") return "backpack";
-<<<<<<< HEAD
   if (fallback === "edgex") return "edgex";
-=======
   if (fallback === "paradex") return "paradex";
->>>>>>> d829e451
   return "aster";
 }
 
@@ -48,11 +36,8 @@
   if (id === "grvt") return "GRVT";
   if (id === "lighter") return "Lighter";
   if (id === "backpack") return "Backpack";
-<<<<<<< HEAD
   if (id === "edgex") return "EdgeX";
-=======
   if (id === "paradex") return "Paradex";
->>>>>>> d829e451
   return "AsterDex";
 }
 
@@ -67,13 +52,11 @@
   if (id === "backpack") {
     return new BackpackExchangeAdapter({ ...options.backpack, symbol: options.symbol });
   }
-<<<<<<< HEAD
   if (id === "edgex") {
     return new EdgeXExchangeAdapter(options.symbol, options.edgex);
-=======
+  }
   if (id === "paradex") {
     return new ParadexExchangeAdapter({ ...options.paradex, symbol: options.symbol });
->>>>>>> d829e451
   }
   return new AsterExchangeAdapter({ ...options.aster, symbol: options.symbol });
 }