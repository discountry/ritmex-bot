--- conflicted
+++ resolved
@@ -79,7 +79,6 @@
 # Enable verbose adapter logging: set to "1" or "true"
 BACKPACK_DEBUG=false
 
-<<<<<<< HEAD
 # EdgeX exchange configuration
 EDGEX_ACCOUNT_ID=
 EDGEX_PRIVATE_KEY=
@@ -88,7 +87,8 @@
 # EDGEX_WS_PUBLIC_URL=wss://quote.edgex.exchange
 # EDGEX_WS_PRIVATE_URL=wss://quote.edgex.exchange
 # EDGEX_ORDER_TTL_MS=21600000        # Order expiration window (ms), default 6 hours
-=======
+
+
 # Paradex exchange configuration
 # Provide the EVM private key & wallet address for onboarded accounts.
 # When EXCHANGE=paradex these values are used automatically.
@@ -109,5 +109,4 @@
 # PARADEX_RECONNECT_DELAY_MS=
 
 # Enable verbose adapter logging: set to "1" or "true"
-# PARADEX_DEBUG=false
->>>>>>> d829e451
+# PARADEX_DEBUG=false